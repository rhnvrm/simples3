--- conflicted
+++ resolved
@@ -145,7 +145,6 @@
 	return s3.Client
 }
 
-<<<<<<< HEAD
 func (s3 *S3) getURL(bucket string, args ...string) (uri string) {
 	if len(s3.Endpoint) > 0 {
 		uri = defaultProtocol + s3.Endpoint + "/" + bucket
@@ -167,19 +166,12 @@
 	return s3
 }
 
-func detectFileSize(body multipart.File) int64 {
-	switch r := body.(type) {
-	case io.Seeker:
-		pos, _ := r.Seek(0, 1)
-		defer r.Seek(pos, 0)
-=======
 func detectFileSize(body io.Seeker) (int64, error) {
 	pos, err := body.Seek(0, 1)
 	if err != nil {
 		return -1, err
 	}
 	defer body.Seek(pos, 0)
->>>>>>> 3d5b071e
 
 	n, err := body.Seek(0, 2)
 	if err != nil {
